--- conflicted
+++ resolved
@@ -5,26 +5,6 @@
 //!
 //! TODO: This module is meant to go away soon in favor of `ll::Request`.
 
-<<<<<<< HEAD
-use sys;
-use std::mem;
-use libc::{EIO, ENOSYS, EPROTO};
-use time::Timespec;
-use argument::ArgumentIterator;
-use channel::ChannelSender;
-use Filesystem;
-use kernel::*;
-use kernel::consts::*;
-use kernel::fuse_opcode::*;
-use reply::{Reply, ReplyRaw, ReplyEmpty, ReplyDirectory, ReplyDirectoryPlus, ReplyRead};
-use session::{MAX_WRITE_SIZE, Session};
-use std::os::unix::io::RawFd;
-use std::slice;
-
-/// We generally support async reads
-#[cfg(not(target_os = "macos"))]
-const INIT_FLAGS: u32 = FUSE_ASYNC_READ | FUSE_PARALLEL_DIROPS | FUSE_ATOMIC_O_TRUNC | FUSE_POSIX_ACL | FUSE_WRITEBACK_CACHE | FUSE_DONT_MASK;
-=======
 use std::convert::TryFrom;
 use std::path::Path;
 use std::time::{Duration, SystemTime, UNIX_EPOCH};
@@ -35,53 +15,18 @@
 
 use crate::channel::ChannelSender;
 use crate::ll;
-use crate::reply::{Reply, ReplyRaw, ReplyEmpty, ReplyDirectory};
+use crate::reply::{Reply, ReplyRaw, ReplyEmpty, ReplyDirectory, ReplyDirectoryPlus, ReplyRead};
 use crate::session::{MAX_WRITE_SIZE, Session};
 use crate::Filesystem;
 
 /// We generally support async reads
 #[cfg(not(target_os = "macos"))]
-const INIT_FLAGS: u32 = FUSE_ASYNC_READ;
-// TODO: Add FUSE_EXPORT_SUPPORT and FUSE_BIG_WRITES (requires ABI 7.10)
->>>>>>> 39fde4a5
+const INIT_FLAGS: u32 = FUSE_ASYNC_READ | FUSE_PARALLEL_DIROPS | FUSE_ATOMIC_O_TRUNC | FUSE_POSIX_ACL | FUSE_WRITEBACK_CACHE | FUSE_DONT_MASK;
 
 /// On macOS, we additionally support case insensitiveness, volume renames and xtimes
 /// TODO: we should eventually let the filesystem implementation decide which flags to set
 #[cfg(target_os = "macos")]
-<<<<<<< HEAD
 const INIT_FLAGS: u32 = FUSE_ASYNC_READ | FUSE_EXPORT_SUPPORT | FUSE_BIG_WRITES | FUSE_CASE_INSENSITIVE | FUSE_VOL_RENAME | FUSE_XTIMES;
-
-const PAGE_SIZE: usize = 4096;
-
-/// Create a new request from the given buffer
-pub fn request<'a>(ch: ChannelSender, buffer: &'a [u8]) -> Option<Request<'a>> {
-    Request::new(ch, buffer)
-}
-
-pub fn request_splice<'a>(ch: ChannelSender, buffer: &'a mut Vec<u8>, pipe_fd: RawFd, size: usize) -> Option<Request<'a>> {
-    Request::new_splice_write(ch, buffer, pipe_fd, size)
-}
-
-// replace by const, when const fn is stable
-#[inline(always)]
-pub fn request_write_header_size() -> usize {
-    return mem::size_of::<fuse_in_header>() + mem::size_of::<fuse_write_in>();
-}
-
-// replace by const, when const fn is stable
-#[inline(always)]
-pub fn read_limit() -> usize {
-    return request_write_header_size() + PAGE_SIZE;
-}
-
-/// Dispatch request to the given filesystem
-pub fn dispatch<FS: Filesystem>(req: &Request, se: &mut Session<FS>, read_pipe_fd: RawFd, write_pipe_fd: RawFd) {
-    req.dispatch(se, read_pipe_fd, write_pipe_fd);
-}
-=======
-const INIT_FLAGS: u32 = FUSE_ASYNC_READ | FUSE_CASE_INSENSITIVE | FUSE_VOL_RENAME | FUSE_XTIMES;
-// TODO: Add FUSE_EXPORT_SUPPORT and FUSE_BIG_WRITES (requires ABI 7.10)
->>>>>>> 39fde4a5
 
 /// Request data structure
 #[derive(Debug)]
@@ -90,9 +35,8 @@
     ch: ChannelSender,
     /// Request raw data
     data: &'a [u8],
-<<<<<<< HEAD
-    /// Pipe Fd in case of a write request
-    source_fd: Option<RawFd>
+    /// Parsed request
+    request: ll::Request<'a>,
 }
 
 /// A file timestamp.
@@ -104,7 +48,7 @@
     /// The corresponding file timestamp is left unchanged.
     Omit,
     /// File timestamp is set to value
-    Time(Timespec)
+    Time(SystemTime)
 }
 
 #[cfg(target_os = "linux")]
@@ -112,7 +56,7 @@
     if arg.valid & FATTR_ATIME_NOW != 0 {
         UtimeSpec::Now
     } else if arg.valid & FATTR_ATIME != 0 {
-        UtimeSpec::Time(Timespec::new(arg.atime, arg.atimensec))
+        UtimeSpec::Time(UNIX_EPOCH + Duration::new(arg.atime, arg.atimensec))
     } else {
         UtimeSpec::Omit
     }
@@ -123,7 +67,7 @@
     if arg.valid & FATTR_MTIME_NOW != 0 {
         UtimeSpec::Now
     } else if arg.valid & FATTR_MTIME != 0 {
-        UtimeSpec::Time(Timespec::new(arg.mtime, arg.mtimensec))
+        UtimeSpec::Time(UNIX_EPOCH + Duration::new(arg.mtime, arg.mtimensec))
     } else {
         UtimeSpec::Omit
     }
@@ -132,7 +76,7 @@
 #[cfg(not(target_os = "linux"))]
 fn atime_to_timespec(arg: &fuse_setattr_in) -> UtimeSpec {
     if arg.valid & FATTR_ATIME != 0 {
-        UtimeSpec::Time(Timespec::new(arg.atime, arg.atimensec))
+        UtimeSpec::Time(UNIX_EPOCH + Duration::new(arg.atime, arg.atimensec))
     } else {
         UtimeSpec::Omit
     }
@@ -141,111 +85,10 @@
 #[cfg(not(target_os = "linux"))]
 fn mtime_to_timespec(arg: &fuse_setattr_in) -> UtimeSpec {
     if arg.valid & FATTR_MTIME != 0 {
-        UtimeSpec::Time(Timespec::new(arg.mtime, arg.mtimensec))
+        UtimeSpec::Time(UNIX_EPOCH + Duration::new(arg.atime, arg.atimensec))
     } else {
         UtimeSpec::Omit
     }
-}
-
-fn read_request<'a>(ch: ChannelSender, fd: RawFd, buffer: &'a mut [u8], offset: usize, request_size: usize) -> Option<Request<'a>> {
-    assert!(buffer.len() > request_size);
-    match sys::read(fd, &mut buffer[offset..]) {
-        Ok(_size) => {
-            let mut data = ArgumentIterator::new(&buffer[..request_size]);
-            let req = Request {
-                ch: ch,
-                header: data.fetch(),
-                data: data.fetch_data(),
-                source_fd: None,
-            };
-            if request_size != req.header.len as usize {
-                error!("Fuse request size does not match header length: expected: {}, got: {}", request_size, req.header.len);
-                return None;
-            }
-            return Some(req);
-        }
-        Err(errno) => {
-            error!("Error reading from FUSE pipe ({})", errno);
-            return None;
-        }
-    }
-}
-
-impl<'a> Request<'a> {
-    fn new_splice_write(ch: ChannelSender, buffer: &'a mut Vec<u8>, pipe_fd: RawFd, size: usize) -> Option<Request<'a>> {
-        // Every request always begins with a fuse_in_header struct
-        // followed by arbitrary data depending on which opcode it contains
-        if size < mem::size_of::<fuse_in_header>() {
-            error!("Read of FUSE request shorter then header ({} < {})", buffer.len(), mem::size_of::<fuse_in_header>());
-            return None;
-        }
-
-        // optimisation: read smaller requests in one go
-        if size < read_limit() {
-            return read_request(ch, pipe_fd, buffer.as_mut_slice(), 0, size);
-        }
-
-        match sys::read(pipe_fd, &mut buffer[..request_write_header_size()]) {
-            Ok(size) => {
-                if size < request_write_header_size() {
-                    error!("Short read of FUSE request: {} < {}", size, request_write_header_size());
-                    return None;
-                }
-            }
-            Err(errno) => {
-                error!("Error reading from FUSE pipe ({})", errno);
-                return None;
-            }
-        }
-
-        let not_write_request = {
-            let mut data = ArgumentIterator::new(buffer);
-            let header: &fuse_in_header = data.fetch();
-            match fuse_opcode::from_u32(header.opcode) {
-                Some(opcode) => opcode != FUSE_WRITE,
-                None => {
-                    error!("Received invalid fuse opcode {}: discarding request", header.opcode);
-                    true
-                },
-            }
-        };
-
-        if not_write_request {
-            return read_request(ch, pipe_fd, buffer.as_mut_slice(), request_write_header_size(), size);
-        }
-
-        let mut data = ArgumentIterator::new(buffer);
-        let req = Request {
-            ch: ch,
-            header: data.fetch(),
-            data: data.fetch_data(),
-            source_fd: Some(pipe_fd),
-        };
-
-        if size != req.header.len as usize {
-            error!("Short read of in FUSE write request expected: {}, got: {}", req.header.len, buffer.len());
-        }
-
-        Some(req)
-    }
-
-    /// Create a new request from the given buffer
-    fn new(ch: ChannelSender, buffer: &'a [u8]) -> Option<Request<'a>> {
-        // Every request always begins with a fuse_in_header struct
-        // followed by arbitrary data depending on which opcode it contains
-        if buffer.len() < mem::size_of::<fuse_in_header>() {
-            error!("Short read of FUSE request ({} < {})", buffer.len(), mem::size_of::<fuse_in_header>());
-            return None;
-        }
-        let mut data = ArgumentIterator::new(buffer);
-        let req = Request {
-            ch: ch,
-            header: data.fetch(),
-            data: data.fetch_data(),
-            source_fd: None,
-=======
-    /// Parsed request
-    request: ll::Request<'a>,
 }
 
 impl<'a> Request<'a> {
@@ -258,7 +101,6 @@
                 error!("{}", err);
                 return None;
             }
->>>>>>> 39fde4a5
         };
 
         Some(Self { ch, data, request})
@@ -267,24 +109,10 @@
     /// Dispatch request to the given filesystem.
     /// This calls the appropriate filesystem operation method for the
     /// request and sends back the returned reply to the kernel
-<<<<<<< HEAD
-    fn dispatch<FS: Filesystem>(&self, se: &mut Session<FS>, read_pipe_fd: RawFd, write_pipe_fd: RawFd) {
-        let opcode = match fuse_opcode::from_u32(self.header.opcode) {
-            Some(op) => op,
-            None => {
-                warn!("Ignoring unknown FUSE operation {}", self.header.opcode);
-                self.reply::<ReplyEmpty>().error(ENOSYS);
-                return;
-            }
-        };
-        let mut data = ArgumentIterator::new(self.data);
-        match opcode {
-=======
     pub fn dispatch<FS: Filesystem>(&self, se: &mut Session<FS>) {
         debug!("{}", self.request);
 
         match self.request.operation() {
->>>>>>> 39fde4a5
             // Filesystem initialization
             ll::Operation::Init { arg } => {
                 let reply: ReplyRaw<fuse_init_out> = self.reply();
@@ -307,18 +135,6 @@
                 // Reply with our desired version and settings. If the kernel supports a
                 // larger major version, it'll re-send a matching init message. If it
                 // supports only lower major versions, we replied with an error above.
-<<<<<<< HEAD
-=======
-                let init = fuse_init_out {
-                    major: FUSE_KERNEL_VERSION,
-                    minor: FUSE_KERNEL_MINOR_VERSION,
-                    max_readahead: arg.max_readahead,       // accept any readahead size
-                    flags: arg.flags & INIT_FLAGS,          // use features given in INIT_FLAGS and reported as capable
-                    unused: 0,
-                    max_write: MAX_WRITE_SIZE as u32,       // use a max write size that fits into the session's buffer
-                };
-                debug!("INIT response: ABI {}.{}, flags {:#x}, max readahead {}, max write {}", init.major, init.minor, init.flags, init.max_readahead, init.max_write);
->>>>>>> 39fde4a5
                 se.initialized = true;
                 if arg.minor < 23 {
                     let init = fuse_init_out_22 {
@@ -330,7 +146,7 @@
                         congestion_threshold: se.congestion_threshold,
                         max_write: MAX_WRITE_SIZE as u32,       // use a max write size that fits into the session's buffer
                     };
-                    debug!("INIT({}) response: ABI {}.{}, flags {:#x}, max readahead {}, max write {}", self.header.unique, init.major, init.minor, init.flags, init.max_readahead, init.max_write);
+                    debug!("INIT response: ABI {}.{}, flags {:#x}, max readahead {}, max write {}", init.major, init.minor, init.flags, init.max_readahead, init.max_write);
                     reply.ok(&init);
                 } else {
                     let init = fuse_init_out {
@@ -344,7 +160,7 @@
                         time_gran: 1,
                         reserved: [0; 9]
                     };
-                    debug!("INIT({}) response: ABI {}.{}, flags {:#x}, max readahead {}, max write {}", self.header.unique, init.major, init.minor, init.flags, init.max_readahead, init.max_write);
+                    debug!("INIT response: ABI {}.{}, flags {:#x}, max readahead {}, max write {}", init.major, init.minor, init.flags, init.max_readahead, init.max_write);
                     reply.ok(&init);
                 }
             }
@@ -396,19 +212,8 @@
                     0 => None,
                     _ => Some(arg.size),
                 };
-<<<<<<< HEAD
                 let atime = atime_to_timespec(arg);
                 let mtime = mtime_to_timespec(arg);
-=======
-                let atime = match arg.valid & FATTR_ATIME {
-                    0 => None,
-                    _ => Some(UNIX_EPOCH + Duration::new(arg.atime, arg.atimensec)),
-                };
-                let mtime = match arg.valid & FATTR_MTIME {
-                    0 => None,
-                    _ => Some(UNIX_EPOCH + Duration::new(arg.mtime, arg.mtimensec)),
-                };
->>>>>>> 39fde4a5
                 let fh = match arg.valid & FATTR_FH {
                     0 => None,
                     _ => Some(arg.fh),
@@ -440,94 +245,16 @@
                     (None, None, None, None)
                 }
                 let (crtime, chgtime, bkuptime, flags) = get_macos_setattr(arg);
-<<<<<<< HEAD
-                se.filesystem.setattr(self, self.header.nodeid, mode, uid, gid, size, atime, mtime, fh, crtime, chgtime, bkuptime, flags, self.reply());
-            }
-            FUSE_READLINK => {
-                debug!("READLINK({}) ino {:#018x}", self.header.unique, self.header.nodeid);
-                se.filesystem.readlink(self, self.header.nodeid, self.reply());
-            }
-            FUSE_MKNOD => {
-                let arg: &fuse_mknod_in = data.fetch();
-                let name = data.fetch_str();
-                debug!("MKNOD({}) parent {:#018x}, name {:?}, mode {:#05o}, umask {:?}, rdev {}", self.header.unique, self.header.nodeid, name, arg.mode, arg.umask, arg.rdev);
-                se.filesystem.mknod(self, self.header.nodeid, &name, arg.mode, arg.umask, arg.rdev, self.reply());
-            }
-            FUSE_MKDIR => {
-                let arg: &fuse_mkdir_in = data.fetch();
-                let name = data.fetch_str();
-                debug!("MKDIR({}) parent {:#018x}, name {:?}, mode {:#05o}, umask {:?}", self.header.unique, self.header.nodeid, name, arg.mode, arg.umask);
-                se.filesystem.mkdir(self, self.header.nodeid, &name, arg.mode, arg.umask, self.reply());
-            }
-            FUSE_UNLINK => {
-                let name = data.fetch_str();
-                debug!("UNLINK({}) parent {:#018x}, name {:?}", self.header.unique, self.header.nodeid, name);
-                se.filesystem.unlink(self, self.header.nodeid, &name, self.reply());
-            }
-            FUSE_RMDIR => {
-                let name = data.fetch_str();
-                debug!("RMDIR({}) parent {:#018x}, name {:?}", self.header.unique, self.header.nodeid, name);
-                se.filesystem.rmdir(self, self.header.nodeid, &name, self.reply());
-            }
-            FUSE_SYMLINK => {
-                let name = data.fetch_str();
-                let link = data.fetch_path();
-                debug!("SYMLINK({}) parent {:#018x}, name {:?}, link {:?}", self.header.unique, self.header.nodeid, name, link);
-                se.filesystem.symlink(self, self.header.nodeid, &name, &link, self.reply());
-            }
-            FUSE_RENAME => {
-                let arg: &fuse_rename_in = data.fetch();
-                let name = data.fetch_str();
-                let newname = data.fetch_str();
-                debug!("RENAME({}) parent {:#018x}, name {:?}, newparent {:#018x}, newname {:?}", self.header.unique, self.header.nodeid, name, arg.newdir, newname);
-                se.filesystem.rename(self, self.header.nodeid, &name, arg.newdir, &newname, self.reply());
-            }
-            FUSE_RENAME2 => {
-                let arg: &fuse_rename2_in = data.fetch();
-                let name = data.fetch_str();
-                let newname = data.fetch_str();
-                debug!("RENAME2({}) parent {:#018x}, name {:?}, newparent {:#018x}, newname {:?}, flags {:?}", self.header.unique, self.header.nodeid, name, arg.newdir, newname, arg.flags);
-                se.filesystem.rename2(self, self.header.nodeid, &name, arg.newdir, &newname, arg.flags, self.reply());
-            }
-            FUSE_LINK => {
-                let arg: &fuse_link_in = data.fetch();
-                let newname = data.fetch_str();
-                debug!("LINK({}) ino {:#018x}, newparent {:#018x}, newname {:?}", self.header.unique, arg.oldnodeid, self.header.nodeid, newname);
-                se.filesystem.link(self, arg.oldnodeid, self.header.nodeid, &newname, self.reply());
-            }
-            FUSE_OPEN => {
-                let arg: &fuse_open_in = data.fetch();
-                debug!("OPEN({}) ino {:#018x}, flags {:#x}", self.header.unique, self.header.nodeid, arg.flags);
-                se.filesystem.open(self, self.header.nodeid, arg.flags, self.reply());
-            }
-            FUSE_READ => {
-                let arg: &fuse_read_in = data.fetch();
-                debug!("READ({}) ino {:#018x}, fh {}, offset {}, size {}", self.header.unique, self.header.nodeid, arg.fh, arg.offset, arg.size);
-                let reply = ReplyRead::new(self.header.unique, self.ch, read_pipe_fd, write_pipe_fd);
-                se.filesystem.read(self, self.header.nodeid, arg.fh, arg.offset, arg.size, reply);
-            }
-            FUSE_WRITE => {
-                let arg: &fuse_write_in = data.fetch();
-                let data = if self.source_fd.is_some() {
-                    &[]
-                } else {
-                    data.fetch_data()
-                };
-                assert!(self.source_fd.is_some() || data.len() == arg.size as usize);
-
-                debug!("WRITE({}) ino {:#018x}, fh {}, offset {}, size {}, flags {:#x}", self.header.unique, self.header.nodeid, arg.fh, arg.offset, arg.size, arg.write_flags);
-                se.filesystem.write(self, self.header.nodeid, arg.fh, arg.offset, self.source_fd, data, arg.size, arg.write_flags, self.reply());
-=======
                 se.filesystem.setattr(self, self.request.nodeid(), mode, uid, gid, size, atime, mtime, fh, crtime, chgtime, bkuptime, flags, self.reply());
             }
             ll::Operation::ReadLink => {
                 se.filesystem.readlink(self, self.request.nodeid(), self.reply());
             }
             ll::Operation::MkNod { arg, name } => {
-                se.filesystem.mknod(self, self.request.nodeid(), &name, arg.mode, arg.rdev, self.reply());
+                se.filesystem.mknod(self, self.request.nodeid(), &name, arg.mode, arg.umask, arg.rdev, self.reply());
             }
             ll::Operation::MkDir { arg, name } => {
-                se.filesystem.mkdir(self, self.request.nodeid(), &name, arg.mode, self.reply());
+                se.filesystem.mkdir(self, self.request.nodeid(), &name, arg.mode, arg.umask, self.reply());
             }
             ll::Operation::Unlink { name } => {
                 se.filesystem.unlink(self, self.request.nodeid(), &name, self.reply());
@@ -548,12 +275,12 @@
                 se.filesystem.open(self, self.request.nodeid(), arg.flags, self.reply());
             }
             ll::Operation::Read { arg } => {
-                se.filesystem.read(self, self.request.nodeid(), arg.fh, arg.offset as i64, arg.size, self.reply());
+                let reply = ReplyRead::new(self.request.unique(), self.ch);
+                se.filesystem.read(self, self.request.nodeid(), arg.fh, arg.offset as i64, arg.size, reply);
             }
             ll::Operation::Write { arg, data } => {
                 assert!(data.len() == arg.size as usize);
                 se.filesystem.write(self, self.request.nodeid(), arg.fh, arg.offset as i64, data, arg.write_flags, self.reply());
->>>>>>> 39fde4a5
             }
             ll::Operation::Flush { arg } => {
                 se.filesystem.flush(self, self.request.nodeid(), arg.fh, arg.lock_owner, self.reply());
@@ -578,6 +305,15 @@
             ll::Operation::ReadDir { arg } => {
                 se.filesystem.readdir(self, self.request.nodeid(), arg.fh, arg.offset as i64, ReplyDirectory::new(self.request.unique(), self.ch, arg.size as usize));
             }
+            ll::Operation::ReadDirPlus { arg } => {
+                se.filesystem.readdirplus(self, self.request.nodeid(), arg.fh, arg.offset, ReplyDirectoryPlus::new(self.request.unique(), self.ch, arg.size as usize));
+            }
+            ll::Operation::Rename2 { arg, name, newname } => {
+                se.filesystem.rename2(self, self.request.nodeid(), &name, arg.newdir, &newname, arg.flags, self.reply());
+            }
+            ll::Operation::Lseek { arg } => {
+                se.filesystem.lseek(self, self.request.nodeid(), arg.fh, arg.offset, arg.whence, self.reply());
+            }
             ll::Operation::ReleaseDir { arg } => {
                 se.filesystem.releasedir(self, self.request.nodeid(), arg.fh, arg.flags, self.reply());
             }
@@ -586,53 +322,12 @@
                     0 => false,
                     _ => true,
                 };
-<<<<<<< HEAD
-                debug!("FSYNC({}) ino {:#018x}, fh {}, flags {:#x}", self.header.unique, self.header.nodeid, arg.fh, arg.fsync_flags);
-                se.filesystem.fsync(self, self.header.nodeid, arg.fh, datasync, self.reply());
-            }
-            FUSE_OPENDIR => {
-                let arg: &fuse_open_in = data.fetch();
-                debug!("OPENDIR({}) ino {:#018x}, flags {:#x}", self.header.unique, self.header.nodeid, arg.flags);
-                se.filesystem.opendir(self, self.header.nodeid, arg.flags, self.reply());
-            }
-            FUSE_READDIR => {
-                let arg: &fuse_read_in = data.fetch();
-                debug!("READDIR({}) ino {:#018x}, fh {}, offset {}, size {}", self.header.unique, self.header.nodeid, arg.fh, arg.offset, arg.size);
-                se.filesystem.readdir(self, self.header.nodeid, arg.fh, arg.offset, ReplyDirectory::new(self.header.unique, self.ch, arg.size as usize));
-            }
-            FUSE_READDIRPLUS => {
-                let arg: &fuse_read_in = data.fetch();
-                debug!("READDIRPLUS({}) ino {:#018x}, fh {}, offset {}, size {}", self.header.unique, self.header.nodeid, arg.fh, arg.offset, arg.size);
-                se.filesystem.readdirplus(self, self.header.nodeid, arg.fh, arg.offset, ReplyDirectoryPlus::new(self.header.unique, self.ch, arg.size as usize));
-            }
-            FUSE_RELEASEDIR => {
-                let arg: &fuse_release_in = data.fetch();
-                debug!("RELEASEDIR({}) ino {:#018x}, fh {}, flags {:#x}, release flags {:#x}, lock owner {}", self.header.unique, self.header.nodeid, arg.fh, arg.flags, arg.release_flags, arg.lock_owner);
-                se.filesystem.releasedir(self, self.header.nodeid, arg.fh, arg.flags, self.reply());
-            }
-            FUSE_FSYNCDIR => {
-                let arg: &fuse_fsync_in = data.fetch();
-                let datasync = match arg.fsync_flags & 1 { 0 => false, _ => true };
-                debug!("FSYNCDIR({}) ino {:#018x}, fh {}, flags {:#x}", self.header.unique, self.header.nodeid, arg.fh, arg.fsync_flags);
-                se.filesystem.fsyncdir(self, self.header.nodeid, arg.fh, datasync, self.reply());
-            }
-            FUSE_STATFS => {
-                debug!("STATFS({}) ino {:#018x}", self.header.unique, self.header.nodeid);
-                se.filesystem.statfs(self, self.header.nodeid, self.reply());
-            }
-            FUSE_SETXATTR => {
-                let arg: &fuse_setxattr_in = data.fetch();
-                let name = data.fetch_str();
-                let value = data.fetch_data();
-                debug!("value.len = {}, arg.size = {}", value.len(), arg.size);
-=======
                 se.filesystem.fsyncdir(self, self.request.nodeid(), arg.fh, datasync, self.reply());
             }
             ll::Operation::StatFs => {
                 se.filesystem.statfs(self, self.request.nodeid(), self.reply());
             }
             ll::Operation::SetXAttr { arg, name, value } => {
->>>>>>> 39fde4a5
                 assert!(value.len() == arg.size as usize);
                 #[cfg(target_os = "macos")]
                 #[inline]
@@ -640,118 +335,42 @@
                 #[cfg(not(target_os = "macos"))]
                 #[inline]
                 fn get_position (_arg: &fuse_setxattr_in) -> u32 { 0 }
-<<<<<<< HEAD
-                se.filesystem.setxattr(self, self.header.nodeid, name, value, arg.flags, get_position(arg), self.reply());
-            }
-            FUSE_GETXATTR => {
-                let arg: &fuse_getxattr_in = data.fetch();
-                let name = data.fetch_str();
-                debug!("GETXATTR({}) ino {:#018x}, name {:?}, size {}", self.header.unique, self.header.nodeid, name, arg.size);
-                se.filesystem.getxattr(self, self.header.nodeid, name, arg.size, self.reply());
-            }
-            FUSE_LISTXATTR => {
-                let arg: &fuse_getxattr_in = data.fetch();
-                debug!("LISTXATTR({}) ino {:#018x}, size {}", self.header.unique, self.header.nodeid, arg.size);
-                se.filesystem.listxattr(self, self.header.nodeid, arg.size, self.reply());
-            }
-            FUSE_REMOVEXATTR => {
-                let name = data.fetch_str();
-                debug!("REMOVEXATTR({}) ino {:#018x}, name {:?}", self.header.unique, self.header.nodeid, name);
-                se.filesystem.removexattr(self, self.header.nodeid, name, self.reply());
-            }
-            FUSE_ACCESS => {
-                let arg: &fuse_access_in = data.fetch();
-                debug!("ACCESS({}) ino {:#018x}, mask {:#05o}", self.header.unique, self.header.nodeid, arg.mask);
-                se.filesystem.access(self, self.header.nodeid, arg.mask, self.reply());
-            }
-            FUSE_CREATE => {
-                let arg: &fuse_create_in = data.fetch();
-                let name = data.fetch_str();
-                debug!("CREATE({}) parent {:#018x}, name {:?}, mode {:#05o}, umask {:?}, flags {:#x}", self.header.unique, self.header.nodeid, name, arg.mode, arg.umask, arg.flags);
-                se.filesystem.create(self, self.header.nodeid, &name, arg.mode, arg.umask, arg.flags, self.reply());
-            }
-            FUSE_GETLK => {
-                let arg: &fuse_lk_in = data.fetch();
-                debug!("GETLK({}) ino {:#018x}, fh {}, lock owner {}", self.header.unique, self.header.nodeid, arg.fh, arg.owner);
-                se.filesystem.getlk(self, self.header.nodeid, arg.fh, arg.owner, arg.lk.start, arg.lk.end, arg.lk.typ, arg.lk.pid, self.reply());
-            }
-            FUSE_SETLK | FUSE_SETLKW => {
-                let arg: &fuse_lk_in = data.fetch();
-                let sleep = match opcode {
-                    FUSE_SETLKW => true,
-                    _ => false,
-                };
-                debug!("SETLK({}) ino {:#018x}, fh {}, lock owner {}", self.header.unique, self.header.nodeid, arg.fh, arg.owner);
-                se.filesystem.setlk(self, self.header.nodeid, arg.fh, arg.owner, arg.lk.start, arg.lk.end, arg.lk.typ, arg.lk.pid, sleep, self.reply());
-            }
-            FUSE_BMAP => {
-                let arg: &fuse_bmap_in = data.fetch();
-                debug!("BMAP({}) ino {:#018x}, blocksize {}, ids {}", self.header.unique, self.header.nodeid, arg.blocksize, arg.block);
-                se.filesystem.bmap(self, self.header.nodeid, arg.blocksize, arg.block, self.reply());
-            },
-            FUSE_IOCTL => {
-                let arg: &fuse_ioctl_in = data.fetch();
-                debug!("IOCTL({}) ino {:#018x}, fh {}, flags {}, cmd {}, in_size {}, out_size {}", self.header.unique, self.header.nodeid, arg.fh, arg.flags, arg.cmd, arg.in_size, arg.out_size);
-                let in_data = if arg.in_size > 0 {
-                    Some(data.fetch_data())
-                } else {
-                    None
-                };
+                se.filesystem.setxattr(self, self.request.nodeid(), name, value, arg.flags, get_position(arg), self.reply());
+            }
+            ll::Operation::GetXAttr { arg, name } => {
+                se.filesystem.getxattr(self, self.request.nodeid(), name, arg.size, self.reply());
+            }
+            ll::Operation::ListXAttr { arg } => {
+                se.filesystem.listxattr(self, self.request.nodeid(), arg.size, self.reply());
+            }
+            ll::Operation::RemoveXAttr { name } => {
+                se.filesystem.removexattr(self, self.request.nodeid(), name, self.reply());
+            }
+            ll::Operation::Access { arg } => {
+                se.filesystem.access(self, self.request.nodeid(), arg.mask, self.reply());
+            }
+            ll::Operation::Create { arg, name } => {
+                se.filesystem.create(self, self.request.nodeid(), &name, arg.mode, arg.umask, arg.flags, self.reply());
+            }
+            ll::Operation::IoCtl { arg, in_data } => {
                 if (arg.flags & FUSE_IOCTL_UNRESTRICTED) > 0 {
                     self.reply::<ReplyEmpty>().error(ENOSYS);
                 } else {
-                    se.filesystem.ioctl(self, self.header.nodeid, arg.fh, arg.flags, arg.cmd, in_data, arg.out_size, self.reply());
+                    se.filesystem.ioctl(self, self.request.nodeid(), arg.fh, arg.flags, arg.cmd, *in_data, arg.out_size, self.reply());
+
                 }
             },
-            FUSE_POLL => {
-                let _arg: &fuse_poll_in = data.fetch();
-                //debug!("IOCTL({}) ino {:#018x}, fh {}, flags {}, in_size {}, out_size {}", self.header.unique, self.header.nodeid, arg.fh, arg.in_size, arg.out_size);
-                //se.filesystem.poll(self, self.header.nodeid, arg.fh, arg.flags, arg.in_size, arg.out_size, self.reply());
+            ll::Operation::Poll { arg: _ } => {
                 self.reply::<ReplyEmpty>().error(ENOSYS);
+            }
+            ll::Operation::NotifyReply { arg: _ } => {
+                self.reply::<ReplyEmpty>().error(ENOSYS);
+            }
+            ll::Operation::BatchForget { arg: _, nodes } => {
+                se.filesystem.forget_multi(self, nodes); // no reply
             },
-            FUSE_NOTIFY_REPLY => {
-                let _arg: &fuse_notify_retrieve_in = data.fetch();
-                self.reply::<ReplyEmpty>().error(ENOSYS);
-            },
-            FUSE_BATCH_FORGET => {
-                let arg: &fuse_batch_forget_in = data.fetch();
-                let data = data.fetch_data();
-                assert!(data.len() / mem::size_of::<fuse_forget_data>() == arg.count as usize);
-
-                let inodes : &[fuse_forget_data] = unsafe {
-                    slice::from_raw_parts(data.as_ptr() as *const fuse_forget_data, arg.count as usize)
-                };
-
-                debug!("FUSE_BATCH_FORGET({}) count {}", self.header.unique, arg.count);
-                se.filesystem.forget_multi(self, inodes); // no reply
-            },
-            FUSE_FALLOCATE => {
-                let arg: &fuse_fallocate_in = data.fetch();
-                debug!("FALLOCATE({}) ino {:#018x}, fh {}, offset {}, length {}, mode {}", self.header.unique, self.header.nodeid, arg.fh, arg.offset, arg.length, arg.mode);
-                se.filesystem.fallocate(self, self.header.nodeid, arg.fh, arg.offset, arg.length, arg.mode, self.reply());
-            },
-            FUSE_LSEEK => {
-                let arg: &fuse_lseek_in = data.fetch();
-                debug!("LSEEK({}) fh {}, offset {}, whence {}", self.header.unique, arg.fh, arg.offset, arg.whence);
-                se.filesystem.lseek(self, self.header.nodeid, arg.fh, arg.offset, arg.whence, self.reply());
-            },
-=======
-                se.filesystem.setxattr(self, self.request.nodeid(), name, value, arg.flags, get_position(arg), self.reply());
-            }
-            ll::Operation::GetXAttr { arg, name } => {
-                se.filesystem.getxattr(self, self.request.nodeid(), name, arg.size, self.reply());
-            }
-            ll::Operation::ListXAttr { arg } => {
-                se.filesystem.listxattr(self, self.request.nodeid(), arg.size, self.reply());
-            }
-            ll::Operation::RemoveXAttr { name } => {
-                se.filesystem.removexattr(self, self.request.nodeid(), name, self.reply());
-            }
-            ll::Operation::Access { arg } => {
-                se.filesystem.access(self, self.request.nodeid(), arg.mask, self.reply());
-            }
-            ll::Operation::Create { arg, name } => {
-                se.filesystem.create(self, self.request.nodeid(), &name, arg.mode, arg.flags, self.reply());
+            ll::Operation::FAllocate { arg } => {
+                se.filesystem.fallocate(self, self.request.nodeid(), arg.fh, arg.offset, arg.length, arg.mode, self.reply());
             }
             ll::Operation::GetLk { arg } => {
                 se.filesystem.getlk(self, self.request.nodeid(), arg.fh, arg.owner, arg.lk.start, arg.lk.end, arg.lk.typ, arg.lk.pid, self.reply());
@@ -765,8 +384,6 @@
             ll::Operation::BMap { arg } => {
                 se.filesystem.bmap(self, self.request.nodeid(), arg.blocksize, arg.block, self.reply());
             }
-
->>>>>>> 39fde4a5
             #[cfg(target_os = "macos")]
             ll::Operation::SetVolName { name } => {
                 se.filesystem.setvolname(self, name, self.reply());
@@ -776,20 +393,12 @@
                 se.filesystem.getxtimes(self, self.request.nodeid(), self.reply());
             }
             #[cfg(target_os = "macos")]
-<<<<<<< HEAD
-            FUSE_GETXTIMES => {
-                debug!("GETXTIMES({}) ino {:#018x}", self.header.unique, self.header.nodeid);
-                se.filesystem.getxtimes(self, self.header.nodeid, self.reply());
-            },
-            CUSE_INIT => {
-                let _arg: &cuse_init_in = data.fetch();
-                self.reply::<ReplyEmpty>().error(ENOSYS);
-            },
-=======
             ll::Operation::Exchange { arg, oldname, newname } => {
                 se.filesystem.exchange(self, arg.olddir, &oldname, arg.newdir, &newname, arg.options, self.reply());
             }
->>>>>>> 39fde4a5
+            ll::Operation::CuseInit { arg: _ } => {
+                self.reply::<ReplyEmpty>().error(ENOSYS);
+            }
         }
     }
 
