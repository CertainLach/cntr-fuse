--- conflicted
+++ resolved
@@ -1,13 +1,8 @@
 [package]
 name = "cntr-fuse"
 edition = "2018"
-<<<<<<< HEAD
 version = "0.4.1"
-authors = ["Mic92"]
-=======
-version = "0.4.0"
 authors = ["Jörg Thalheim <joerg@thalheim.io>"]
->>>>>>> 696214a1
 description = "Rust library for filesystems in userspace (FUSE) (fork with functionality needed for the cntr project)"
 homepage = "https://github.com/Mic92/cntr-fuse"
 repository = "https://github.com/Mic92/cntr-fuse"
@@ -24,17 +19,10 @@
 github = { repository = "zargony/fuse-rs" }
 
 [dependencies]
-<<<<<<< HEAD
-fuse-abi = { path = "./fuse-abi", version = "=0.4.1-dev" }
-fuse-sys = { path = "./fuse-sys", version = "=0.4.1-dev" }
-libc = "0.2.86"
-log = "0.4.14"
-=======
-cntr-fuse-abi = { path = "./fuse-abi", version = "=0.4.0" }
-cntr-fuse-sys = { path = "./fuse-sys", version = "=0.4.0" }
+cntr-fuse-abi = { path = "./fuse-abi", version = "=0.4.1" }
+cntr-fuse-sys = { path = "./fuse-sys", version = "=0.4.1" }
 libc = "0.2.51"
 log = "0.4.6"
->>>>>>> 696214a1
 
 [dev-dependencies]
 env_logger = "0.8.3"
